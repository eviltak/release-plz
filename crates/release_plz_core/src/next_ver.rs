--- conflicted
+++ resolved
@@ -990,11 +990,7 @@
                 break;
             }
         }
-<<<<<<< HEAD
-        Ok(diff)
-=======
         Ok(())
->>>>>>> 160c4337
     }
 
     fn get_cargo_lock_path(&self, repository: &Repo) -> anyhow::Result<Option<String>> {
